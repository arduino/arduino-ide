--- conflicted
+++ resolved
@@ -2,14 +2,8 @@
   ArduinoFirmwareUploader,
   FirmwareInfo,
 } from '../common/protocol/arduino-firmware-uploader';
-<<<<<<< HEAD
-import { injectable, inject, named } from 'inversify';
+import { injectable, inject, named } from '@theia/core/shared/inversify';
 import { ExecutableService, Port } from '../common/protocol';
-=======
-import { injectable, inject, named } from '@theia/core/shared/inversify';
-import { ExecutableService } from '../common/protocol';
-import { SerialService } from '../common/protocol/serial-service';
->>>>>>> 522a5c6e
 import { getExecPath, spawnCommand } from './exec-util';
 import { ILogger } from '@theia/core/lib/common/logger';
 import { MonitorManager } from './monitor-manager';
@@ -80,7 +74,7 @@
     const board = {
       name: firmware.board_name,
       fqbn: firmware.board_fqbn,
-    }
+    };
     try {
       this.monitorManager.notifyUploadStarted(board, port);
       output = await this.runCommand([
