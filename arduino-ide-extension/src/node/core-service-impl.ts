import { FileUri } from '@theia/core/lib/node/file-uri';
import { inject, injectable } from '@theia/core/shared/inversify';
import { relative } from 'path';
import * as jspb from 'google-protobuf';
import { BoolValue } from 'google-protobuf/google/protobuf/wrappers_pb';
import { ClientReadableStream } from '@grpc/grpc-js';
import {
  CompilerWarnings,
  CoreService,
  CoreError,
} from '../common/protocol/core-service';
import {
  CompileRequest,
  CompileResponse,
} from './cli-protocol/cc/arduino/cli/commands/v1/compile_pb';
import { CoreClientAware } from './core-client-provider';
import {
  BurnBootloaderRequest,
  BurnBootloaderResponse,
  UploadRequest,
  UploadResponse,
  UploadUsingProgrammerRequest,
  UploadUsingProgrammerResponse,
} from './cli-protocol/cc/arduino/cli/commands/v1/upload_pb';
import { ResponseService } from '../common/protocol/response-service';
import { Board, OutputMessage, Port, Status } from '../common/protocol';
import { ArduinoCoreServiceClient } from './cli-protocol/cc/arduino/cli/commands/v1/commands_grpc_pb';
import { Port as GrpcPort } from './cli-protocol/cc/arduino/cli/commands/v1/port_pb';
import { ApplicationError, Disposable, nls } from '@theia/core';
import { MonitorManager } from './monitor-manager';
import { SimpleBuffer } from './utils/simple-buffer';
import { tryParseError } from './cli-error-parser';
import { Instance } from './cli-protocol/cc/arduino/cli/commands/v1/common_pb';
import { firstToUpperCase, notEmpty } from '../common/utils';
import { ServiceError } from './service-error';

@injectable()
export class CoreServiceImpl extends CoreClientAware implements CoreService {
  @inject(ResponseService)
  private readonly responseService: ResponseService;

  @inject(MonitorManager)
  private readonly monitorManager: MonitorManager;

  async compile(
    options: CoreService.Compile.Options & {
      exportBinaries?: boolean;
      compilerWarnings?: CompilerWarnings;
    }
  ): Promise<void> {
    const coreClient = await this.coreClient();
    const { client, instance } = coreClient;
    const handler = this.createOnDataHandler();
    const request = this.compileRequest(options, instance);
    return new Promise<void>((resolve, reject) => {
      client
        .compile(request)
        .on('data', handler.onData)
        .on('error', (error) => {
          if (!ServiceError.is(error)) {
            console.error(
              'Unexpected error occurred while compiling the sketch.',
              error
            );
            reject(error);
          } else {
            const compilerErrors = tryParseError({
              content: handler.stderr,
              sketch: options.sketch,
            });
            const message = nls.localize(
              'arduino/compile/error',
              'Compilation error: {0}',
              compilerErrors
                .map(({ message }) => message)
                .filter(notEmpty)
                .shift() ?? error.details
            );
            this.sendResponse(
              error.details + '\n\n' + message,
              OutputMessage.Severity.Error
            );
            reject(CoreError.VerifyFailed(message, compilerErrors));
          }
        })
        .on('end', resolve);
    }).finally(() => handler.dispose());
  }

  private compileRequest(
    options: CoreService.Compile.Options & {
      exportBinaries?: boolean;
      compilerWarnings?: CompilerWarnings;
    },
    instance: Instance
  ): CompileRequest {
    const { sketch, board, compilerWarnings } = options;
    const sketchUri = sketch.uri;
    const sketchPath = FileUri.fsPath(sketchUri);
    const request = new CompileRequest();
    request.setInstance(instance);
    request.setSketchPath(sketchPath);
    if (board?.fqbn) {
      request.setFqbn(board.fqbn);
    }
    if (compilerWarnings) {
      request.setWarnings(compilerWarnings.toLowerCase());
    }
    request.setOptimizeForDebug(options.optimizeForDebug);
    request.setPreprocess(false);
    request.setVerbose(options.verbose);
    request.setQuiet(false);
    if (typeof options.exportBinaries === 'boolean') {
      const exportBinaries = new BoolValue();
      exportBinaries.setValue(options.exportBinaries);
      request.setExportBinaries(exportBinaries);
    }
    this.mergeSourceOverrides(request, options);
    return request;
  }

<<<<<<< HEAD
  upload(options: CoreService.Upload.Options): Promise<void> {
=======
  async upload(options: CoreService.Upload.Options): Promise<void> {
>>>>>>> 4611381a
    return this.doUpload(
      options,
      () => new UploadRequest(),
      (client, req) => client.upload(req),
      (message: string, info: CoreError.ErrorInfo[]) =>
        CoreError.UploadFailed(message, info),
      'upload'
    );
  }

  async uploadUsingProgrammer(
    options: CoreService.Upload.Options
  ): Promise<void> {
    return this.doUpload(
      options,
      () => new UploadUsingProgrammerRequest(),
      (client, req) => client.uploadUsingProgrammer(req),
      (message: string, info: CoreError.ErrorInfo[]) =>
        CoreError.UploadUsingProgrammerFailed(message, info),
      'upload using programmer'
    );
  }

  protected async doUpload(
    options: CoreService.Upload.Options,
    requestFactory: () => UploadRequest | UploadUsingProgrammerRequest,
    responseHandler: (
      client: ArduinoCoreServiceClient,
      request: UploadRequest | UploadUsingProgrammerRequest
    ) => ClientReadableStream<UploadResponse | UploadUsingProgrammerResponse>,
    errorHandler: (
      message: string,
      info: CoreError.ErrorInfo[]
    ) => ApplicationError<number, CoreError.ErrorInfo[]>,
    task: string
  ): Promise<void> {
    await this.compile(Object.assign(options, { exportBinaries: false }));

<<<<<<< HEAD
    this.uploading = true;
    const { sketchUri, board, port, programmer } = options;

    const sketchPath = FileUri.fsPath(sketchUri);

    await this.coreClientProvider.initialized;
=======
>>>>>>> 4611381a
    const coreClient = await this.coreClient();
    const { client, instance } = coreClient;
    const request = this.uploadOrUploadUsingProgrammerRequest(
      options,
      instance,
      requestFactory
    );
    const handler = this.createOnDataHandler();
    return this.notifyUploadWillStart(options).then(() =>
      new Promise<void>((resolve, reject) => {
        responseHandler(client, request)
          .on('data', handler.onData)
          .on('error', (error) => {
            if (!ServiceError.is(error)) {
              console.error(`Unexpected error occurred while ${task}.`, error);
              reject(error);
            } else {
              const message = nls.localize(
                'arduino/upload/error',
                '{0} error: {1}',
                firstToUpperCase(task),
                error.details
              );
              this.sendResponse(error.details, OutputMessage.Severity.Error);
              reject(
                errorHandler(
                  message,
                  tryParseError({
                    content: handler.stderr,
                    sketch: options.sketch,
                  })
                )
              );
            }
          })
          .on('end', resolve);
      }).finally(async () => {
        handler.dispose();
        await this.notifyUploadDidFinish(options);
      })
    );
  }

  private uploadOrUploadUsingProgrammerRequest(
    options: CoreService.Upload.Options,
    instance: Instance,
    requestFactory: () => UploadRequest | UploadUsingProgrammerRequest
  ): UploadRequest | UploadUsingProgrammerRequest {
    const { sketch, board, port, programmer } = options;
    const sketchPath = FileUri.fsPath(sketch.uri);
    const request = requestFactory();
    request.setInstance(instance);
    request.setSketchPath(sketchPath);
    if (board?.fqbn) {
      request.setFqbn(board.fqbn);
    }
    request.setPort(this.createPort(port));
    if (programmer) {
      request.setProgrammer(programmer.id);
    }
    request.setVerbose(options.verbose);
    request.setVerify(options.verify);

    options.userFields.forEach((e) => {
      request.getUserFieldsMap().set(e.name, e.value);
    });
<<<<<<< HEAD

    try {
      await this.monitorManager.notifyUploadStarted(board, port);

      const result = responseHandler(client, req);

      const uploadBuffer = new SimpleBuffer(
        this.flushOutputPanelMessages.bind(this),
        FLUSH_OUTPUT_MESSAGES_TIMEOUT_MS
      );

      await new Promise<void>((resolve, reject) => {
        result.on('data', (resp: UploadResponse) => {
          uploadBuffer.addChunk(resp.getOutStream_asU8());
          uploadBuffer.addChunk(resp.getErrStream_asU8());
        });
        result.on('error', (error) => {
          uploadBuffer.clearFlushInterval();
          reject(error);
        });
        result.on('end', () => {
          uploadBuffer.clearFlushInterval();
          resolve();
        });
      });
      this.responseService.appendToOutput({
        chunk:
          '\n--------------------------\n' +
          firstToLowerCase(task) +
          ' complete.\n',
      });
    } catch (e) {
      const errorMessage = nls.localize(
        'arduino/upload/error',
        '{0} error: {1}',
        firstToUpperCase(task),
        e.details
      );
      this.responseService.appendToOutput({
        chunk: `${errorMessage}\n`,
        severity: 'error',
      });
      throw new Error(errorMessage);
    } finally {
      this.uploading = false;
      await this.monitorManager.notifyUploadFinished(board, port);
    }
  }

  async burnBootloader(options: CoreService.Bootloader.Options): Promise<void> {
    this.uploading = true;
    const { board, port, programmer } = options;

    await this.coreClientProvider.initialized;
=======
    return request;
  }

  async burnBootloader(options: CoreService.Bootloader.Options): Promise<void> {
>>>>>>> 4611381a
    const coreClient = await this.coreClient();
    const { client, instance } = coreClient;
    const handler = this.createOnDataHandler();
    const request = this.burnBootloaderRequest(options, instance);
    return this.notifyUploadWillStart(options).then(() =>
      new Promise<void>((resolve, reject) => {
        client
          .burnBootloader(request)
          .on('data', handler.onData)
          .on('error', (error) => {
            if (!ServiceError.is(error)) {
              console.error(
                'Unexpected error occurred while burning the bootloader.',
                error
              );
              reject(error);
            } else {
              this.sendResponse(error.details, OutputMessage.Severity.Error);
              reject(
                CoreError.BurnBootloaderFailed(
                  nls.localize(
                    'arduino/burnBootloader/error',
                    'Error while burning the bootloader: {0}',
                    error.details
                  ),
                  tryParseError({ content: handler.stderr })
                )
              );
            }
          })
          .on('end', resolve);
      }).finally(async () => {
        handler.dispose();
        await this.notifyUploadDidFinish(options);
      })
    );
  }

  private burnBootloaderRequest(
    options: CoreService.Bootloader.Options,
    instance: Instance
  ): BurnBootloaderRequest {
    const { board, port, programmer } = options;
    const request = new BurnBootloaderRequest();
    request.setInstance(instance);
    if (board?.fqbn) {
      request.setFqbn(board.fqbn);
    }
    request.setPort(this.createPort(port));
    if (programmer) {
      request.setProgrammer(programmer.id);
    }
<<<<<<< HEAD
    burnReq.setVerify(options.verify);
    burnReq.setVerbose(options.verbose);
    try {
      await this.monitorManager.notifyUploadStarted(board, port);
      const result = client.burnBootloader(burnReq);

      const bootloaderBuffer = new SimpleBuffer(
        this.flushOutputPanelMessages.bind(this),
        FLUSH_OUTPUT_MESSAGES_TIMEOUT_MS
      );
      await new Promise<void>((resolve, reject) => {
        result.on('data', (resp: BurnBootloaderResponse) => {
          bootloaderBuffer.addChunk(resp.getOutStream_asU8());
          bootloaderBuffer.addChunk(resp.getErrStream_asU8());
        });
        result.on('error', (error) => {
          bootloaderBuffer.clearFlushInterval();
          reject(error);
        });
        result.on('end', () => {
          bootloaderBuffer.clearFlushInterval();
          resolve();
        });
=======
    request.setVerify(options.verify);
    request.setVerbose(options.verbose);
    return request;
  }

  private createOnDataHandler<R extends StreamingResponse>(): Disposable & {
    stderr: Buffer[];
    onData: (response: R) => void;
  } {
    const stderr: Buffer[] = [];
    const buffer = new SimpleBuffer((chunks) => {
      Array.from(chunks.entries()).forEach(([severity, chunk]) => {
        if (chunk) {
          this.sendResponse(chunk, severity);
        }
>>>>>>> 4611381a
      });
    });
    const onData = StreamingResponse.createOnDataHandler(stderr, (out, err) => {
      buffer.addChunk(out);
      buffer.addChunk(err, OutputMessage.Severity.Error);
    });
    return {
      dispose: () => buffer.dispose(),
      stderr,
      onData,
    };
  }

  private sendResponse(
    chunk: string,
    severity: OutputMessage.Severity = OutputMessage.Severity.Info
  ): void {
    this.responseService.appendToOutput({ chunk, severity });
  }

  private async notifyUploadWillStart({
    board,
    port,
  }: {
    board?: Board | undefined;
    port?: Port | undefined;
  }): Promise<void> {
    return this.monitorManager.notifyUploadStarted(board, port);
  }

  private async notifyUploadDidFinish({
    board,
    port,
  }: {
    board?: Board | undefined;
    port?: Port | undefined;
  }): Promise<Status> {
    return this.monitorManager.notifyUploadFinished(board, port);
  }

  private mergeSourceOverrides(
    req: { getSourceOverrideMap(): jspb.Map<string, string> },
    options: CoreService.Compile.Options
  ): void {
    const sketchPath = FileUri.fsPath(options.sketch.uri);
    for (const uri of Object.keys(options.sourceOverride)) {
      const content = options.sourceOverride[uri];
      if (content) {
        const relativePath = relative(sketchPath, FileUri.fsPath(uri));
        req.getSourceOverrideMap().set(relativePath, content);
      }
    }
  }

  private createPort(port: Port | undefined): GrpcPort {
    const grpcPort = new GrpcPort();
    if (port) {
      grpcPort.setAddress(port.address);
      grpcPort.setLabel(port.addressLabel);
      grpcPort.setProtocol(port.protocol);
      grpcPort.setProtocolLabel(port.protocolLabel);
    }
    return grpcPort;
  }
}
type StreamingResponse =
  | CompileResponse
  | UploadResponse
  | UploadUsingProgrammerResponse
  | BurnBootloaderResponse;
namespace StreamingResponse {
  // eslint-disable-next-line @typescript-eslint/no-explicit-any
  export function createOnDataHandler<R extends StreamingResponse>(
    stderr: Uint8Array[],
    onData: (out: Uint8Array, err: Uint8Array) => void
  ): (response: R) => void {
    return (response: R) => {
      const out = response.getOutStream_asU8();
      const err = response.getErrStream_asU8();
      stderr.push(err);
      onData(out, err);
    };
  }
}<|MERGE_RESOLUTION|>--- conflicted
+++ resolved
@@ -119,11 +119,7 @@
     return request;
   }
 
-<<<<<<< HEAD
   upload(options: CoreService.Upload.Options): Promise<void> {
-=======
-  async upload(options: CoreService.Upload.Options): Promise<void> {
->>>>>>> 4611381a
     return this.doUpload(
       options,
       () => new UploadRequest(),
@@ -162,15 +158,6 @@
   ): Promise<void> {
     await this.compile(Object.assign(options, { exportBinaries: false }));
 
-<<<<<<< HEAD
-    this.uploading = true;
-    const { sketchUri, board, port, programmer } = options;
-
-    const sketchPath = FileUri.fsPath(sketchUri);
-
-    await this.coreClientProvider.initialized;
-=======
->>>>>>> 4611381a
     const coreClient = await this.coreClient();
     const { client, instance } = coreClient;
     const request = this.uploadOrUploadUsingProgrammerRequest(
@@ -237,67 +224,10 @@
     options.userFields.forEach((e) => {
       request.getUserFieldsMap().set(e.name, e.value);
     });
-<<<<<<< HEAD
-
-    try {
-      await this.monitorManager.notifyUploadStarted(board, port);
-
-      const result = responseHandler(client, req);
-
-      const uploadBuffer = new SimpleBuffer(
-        this.flushOutputPanelMessages.bind(this),
-        FLUSH_OUTPUT_MESSAGES_TIMEOUT_MS
-      );
-
-      await new Promise<void>((resolve, reject) => {
-        result.on('data', (resp: UploadResponse) => {
-          uploadBuffer.addChunk(resp.getOutStream_asU8());
-          uploadBuffer.addChunk(resp.getErrStream_asU8());
-        });
-        result.on('error', (error) => {
-          uploadBuffer.clearFlushInterval();
-          reject(error);
-        });
-        result.on('end', () => {
-          uploadBuffer.clearFlushInterval();
-          resolve();
-        });
-      });
-      this.responseService.appendToOutput({
-        chunk:
-          '\n--------------------------\n' +
-          firstToLowerCase(task) +
-          ' complete.\n',
-      });
-    } catch (e) {
-      const errorMessage = nls.localize(
-        'arduino/upload/error',
-        '{0} error: {1}',
-        firstToUpperCase(task),
-        e.details
-      );
-      this.responseService.appendToOutput({
-        chunk: `${errorMessage}\n`,
-        severity: 'error',
-      });
-      throw new Error(errorMessage);
-    } finally {
-      this.uploading = false;
-      await this.monitorManager.notifyUploadFinished(board, port);
-    }
+    return request;
   }
 
   async burnBootloader(options: CoreService.Bootloader.Options): Promise<void> {
-    this.uploading = true;
-    const { board, port, programmer } = options;
-
-    await this.coreClientProvider.initialized;
-=======
-    return request;
-  }
-
-  async burnBootloader(options: CoreService.Bootloader.Options): Promise<void> {
->>>>>>> 4611381a
     const coreClient = await this.coreClient();
     const { client, instance } = coreClient;
     const handler = this.createOnDataHandler();
@@ -350,31 +280,6 @@
     if (programmer) {
       request.setProgrammer(programmer.id);
     }
-<<<<<<< HEAD
-    burnReq.setVerify(options.verify);
-    burnReq.setVerbose(options.verbose);
-    try {
-      await this.monitorManager.notifyUploadStarted(board, port);
-      const result = client.burnBootloader(burnReq);
-
-      const bootloaderBuffer = new SimpleBuffer(
-        this.flushOutputPanelMessages.bind(this),
-        FLUSH_OUTPUT_MESSAGES_TIMEOUT_MS
-      );
-      await new Promise<void>((resolve, reject) => {
-        result.on('data', (resp: BurnBootloaderResponse) => {
-          bootloaderBuffer.addChunk(resp.getOutStream_asU8());
-          bootloaderBuffer.addChunk(resp.getErrStream_asU8());
-        });
-        result.on('error', (error) => {
-          bootloaderBuffer.clearFlushInterval();
-          reject(error);
-        });
-        result.on('end', () => {
-          bootloaderBuffer.clearFlushInterval();
-          resolve();
-        });
-=======
     request.setVerify(options.verify);
     request.setVerbose(options.verbose);
     return request;
@@ -390,7 +295,6 @@
         if (chunk) {
           this.sendResponse(chunk, severity);
         }
->>>>>>> 4611381a
       });
     });
     const onData = StreamingResponse.createOnDataHandler(stderr, (out, err) => {
