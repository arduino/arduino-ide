import type { FrontendApplicationConfig } from '@theia/application-package/lib/application-props';
import { environment } from '@theia/application-package/lib/environment';
import {
  app,
  BrowserWindow,
  contentTracing,
  Event as ElectronEvent,
  ipcMain,
} from '@theia/core/electron-shared/electron';
import {
  Disposable,
  DisposableCollection,
} from '@theia/core/lib/common/disposable';
import { FileUri } from '@theia/core/lib/common/file-uri';
import { isOSX } from '@theia/core/lib/common/os';
import { Deferred } from '@theia/core/lib/common/promise-util';
import { isObject, MaybePromise, Mutable } from '@theia/core/lib/common/types';
import { ElectronSecurityToken } from '@theia/core/lib/electron-common/electron-token';
import {
  ElectronMainCommandOptions,
  ElectronMainApplication as TheiaElectronMainApplication,
} from '@theia/core/lib/electron-main/electron-main-application';
import type { TheiaBrowserWindowOptions } from '@theia/core/lib/electron-main/theia-electron-window';
import { inject, injectable } from '@theia/core/shared/inversify';
import { URI } from '@theia/core/shared/vscode-uri';
import { log as logToFile, setup as setupFileLog } from 'node-log-rotate';
import { fork } from 'node:child_process';
import { promises as fs, readFileSync, rm, rmSync } from 'node:fs';
import type { AddressInfo } from 'node:net';
import { isAbsolute, join, resolve } from 'node:path';
import type { Argv } from 'yargs';
import { Sketch } from '../../common/protocol';
import { poolWhile } from '../../common/utils';
import {
  AppInfo,
  appInfoPropertyLiterals,
  CHANNEL_PLOTTER_WINDOW_DID_CLOSE,
  CHANNEL_SCHEDULE_DELETION,
  CHANNEL_SHOW_PLOTTER_WINDOW,
  isShowPlotterWindowParams,
} from '../../electron-common/electron-arduino';
import { IsTempSketch } from '../../node/is-temp-sketch';
import { isAccessibleSketchPath } from '../../node/sketches-service-impl';
import { ErrnoException } from '../../node/utils/errors';

app.commandLine.appendSwitch('disable-http-cache');

const consoleLogFunctionNames = [
  'log',
  'trace',
  'debug',
  'info',
  'warn',
  'error',
] as const;
type ConsoleLogSeverity = (typeof consoleLogFunctionNames)[number];
interface ConsoleLogParams {
  readonly severity: ConsoleLogSeverity;
  readonly message: string;
}
function isConsoleLogParams(arg: unknown): arg is ConsoleLogParams {
  return (
    isObject<ConsoleLogParams>(arg) &&
    typeof arg.message === 'string' &&
    typeof arg.severity === 'string' &&
    consoleLogFunctionNames.includes(arg.severity as ConsoleLogSeverity)
  );
}

// Patch for on Linux when `XDG_CONFIG_HOME` is not available, `node-log-rotate` creates the folder with `undefined` name.
// See https://github.com/lemon-sour/node-log-rotate/issues/23 and https://github.com/arduino/arduino-ide/issues/394.
// If the IDE2 is running on Linux, and the `XDG_CONFIG_HOME` variable is not available, set it to avoid the `undefined` folder.
// From the specs: https://specifications.freedesktop.org/basedir-spec/latest/ar01s03.html
// "If $XDG_CONFIG_HOME is either not set or empty, a default equal to $HOME/.config should be used."
function enableFileLogger() {
  const os = require('os');
  const util = require('util');
  if (os.platform() === 'linux' && !process.env['XDG_CONFIG_HOME']) {
    const { join } = require('path');
    const home = process.env['HOME'];
    const xdgConfigHome = home
      ? join(home, '.config')
      : join(os.homedir(), '.config');
    process.env['XDG_CONFIG_HOME'] = xdgConfigHome;
  }
  setupFileLog({
    appName: 'Arduino IDE',
    maxSize: 10 * 1024 * 1024,
  });
  for (const name of consoleLogFunctionNames) {
    const original = console[name];
    console[name] = function () {
      // eslint-disable-next-line prefer-rest-params
      const messages = Object.values(arguments);
      const message = util.format(...messages);
      original(message);
      logToFile(message);
    };
  }
}

const isProductionMode = !environment.electron.isDevMode();
if (isProductionMode) {
  enableFileLogger();
}

interface WorkspaceOptions {
  file: string;
  x: number;
  y: number;
  width: number;
  height: number;
  isMaximized: boolean;
  isFullScreen: boolean;
  time: number;
}

const WORKSPACES = 'workspaces';

/**
 * If the app is started with `--open-devtools` argument, the `Dev Tools` will be opened.
 */
const APP_STARTED_WITH_DEV_TOOLS =
  typeof process !== 'undefined' &&
  process.argv.indexOf('--open-devtools') !== -1;

/**
 * If the app is started with `--content-trace` argument, the `Dev Tools` will be opened and content tracing will start.
 */
const APP_STARTED_WITH_CONTENT_TRACE =
  typeof process !== 'undefined' &&
  process.argv.indexOf('--content-trace') !== -1;

const createYargs: (
  argv?: string[],
  cwd?: string
) => Argv = require('yargs/yargs');

@injectable()
export class ElectronMainApplication extends TheiaElectronMainApplication {
  @inject(IsTempSketch)
  private readonly isTempSketch: IsTempSketch;
  private startup = false;
  private _firstWindowId: number | undefined;
  private _appInfo: AppInfo = {
    appVersion: '',
    cliVersion: '',
    buildDate: '',
  };
  private openFilePromise = new Deferred();
  /**
   * It contains all things the IDE2 must clean up before a normal stop.
   *
   * When deleting the sketch, the IDE2 must close the browser window and
   * recursively delete the sketch folder from the filesystem. The sketch
   * cannot be deleted when the window is open because that is the currently
   * opened workspace. IDE2 cannot delete the sketch folder from the
   * filesystem after closing the browser window because the window can be
   * the last, and when the last window closes, the application quits.
   * There is no way to clean up the undesired resources.
   *
   * This array contains disposable instances wrapping synchronous sketch
   * delete operations. When IDE2 closes the browser window, it schedules
   * the sketch deletion, and the window closes.
   *
   * When IDE2 schedules a sketch for deletion, it creates a synchronous
   * folder deletion as a disposable instance and pushes it into this
   * array. After the push, IDE2 starts the sketch deletion in an
   * asynchronous way. When the deletion completes, the disposable is
   * removed. If the app quits when the asynchronous deletion is still in
   * progress, it disposes the elements of this array. Since it is
   * synchronous, it is [ensured by Theia](https://github.com/eclipse-theia/theia/blob/678e335644f1b38cb27522cc27a3b8209293cf31/packages/core/src/node/backend-application.ts#L91-L97)
   * that IDE2 won't quit before the cleanup is done. It works only in normal
   * quit.
   */
  // TODO: Why is it here and not in the Theia backend?
  // https://github.com/eclipse-theia/theia/discussions/12135
  private readonly scheduledDeletions: Disposable[] = [];

  override async start(config: FrontendApplicationConfig): Promise<void> {
    createYargs(this.argv, process.cwd())
      .command(
        '$0 [file]',
        false,
        (cmd) =>
          cmd
            .option('electronUserData', {
              type: 'string',
              describe:
                'The area where the electron main process puts its data',
            })
            .positional('file', { type: 'string' }),
        async (args) => {
          if (args.electronUserData) {
            console.info(
              `using electron user data area : '${args.electronUserData}'`
            );
            await fs.mkdir(args.electronUserData, { recursive: true });
            app.setPath('userData', args.electronUserData);
          }
          // Explicitly set the app name to have better menu items on macOS. ("About", "Hide", and "Quit")
          // See: https://github.com/electron-userland/electron-builder/issues/2468
          // Regression in Theia: https://github.com/eclipse-theia/theia/issues/8701
          console.log(`${config.applicationName} ${app.getVersion()}`);
          app.on('ready', () => app.setName(config.applicationName));
          const cwd = process.cwd();
          this.attachFileAssociations(cwd);
          this.useNativeWindowFrame =
            this.getTitleBarStyle(config) === 'native';
          this._config = await updateFrontendApplicationConfigFromPackageJson(
            config
          );
          this._appInfo = updateAppInfo(this._appInfo, this._config);
          this.hookApplicationEvents();
          this.showInitialWindow(undefined);
          const [port] = await Promise.all([
            this.startBackend(),
            app.whenReady(),
          ]);
          this.startContentTracing();
          this._backendPort.resolve(port);
          await Promise.all([
            this.attachElectronSecurityToken(port),
            this.startContributions(),
          ]);
          this.handleMainCommand({
            file: args.file,
            cwd,
            secondInstance: false,
          });
        }
      )
      .parse();
  }

  private startContentTracing(): void {
    if (!APP_STARTED_WITH_CONTENT_TRACE) {
      return;
    }
    if (!app.isReady()) {
      throw new Error(
        'Cannot start content tracing when the electron app is not ready.'
      );
    }
    const defaultTraceCategories: Readonly<Array<string>> = [
      '-*',
      'devtools.timeline',
      'disabled-by-default-devtools.timeline',
      'disabled-by-default-devtools.timeline.frame',
      'toplevel',
      'blink.console',
      'disabled-by-default-devtools.timeline.stack',
      'disabled-by-default-v8.cpu_profile',
      'disabled-by-default-v8.cpu_profiler',
      'disabled-by-default-v8.cpu_profiler.hires',
    ];
    const traceOptions = {
      categoryFilter: defaultTraceCategories.join(','),
      traceOptions: 'record-until-full',
      options: 'sampling-frequency=10000',
    };
    (async () => {
      const appPath = app.getAppPath();
      let traceFile: string | undefined;
      if (appPath) {
        const tracesPath = join(appPath, 'traces');
        await fs.mkdir(tracesPath, { recursive: true });
        traceFile = join(tracesPath, `trace-${new Date().toISOString()}.trace`);
      }
      console.log('>>> Content tracing has started...');
      await contentTracing.startRecording(traceOptions);
      await new Promise((resolve) => setTimeout(resolve, 10_000));
      contentTracing
        .stopRecording(traceFile)
        .then((out) =>
          console.log(
            `<<< Content tracing has finished. The trace data was written to: ${out}.`
          )
        );
    })();
  }

  private attachFileAssociations(cwd: string): void {
    // OSX: register open-file event
    if (isOSX) {
      app.on('open-file', async (event, path) => {
        event.preventDefault();
        const resolvedPath = await this.resolvePath(path, cwd);
        if (resolvedPath) {
          const sketchFolderPath = await isAccessibleSketchPath(
            resolvedPath,
            true
          );
          if (sketchFolderPath) {
            this.openFilePromise.reject(new InterruptWorkspaceRestoreError());

            // open-file event is triggered before the app is ready and initialWindow is created.
            // Wait for initialWindow to be set before opening the sketch on the first instance.
            // See https://github.com/arduino/arduino-ide/pull/2693
            try {
              await app.whenReady();
              if (!this.firstWindowId) {
                await poolWhile(() => !this.initialWindow, 100, 3000);
              }
            } catch {}
            await this.openSketch(sketchFolderPath);
          }
        }
      });
      setTimeout(() => this.openFilePromise.resolve(), 500);
    } else {
      this.openFilePromise.resolve();
    }
  }

  private async resolvePath(
    maybePath: string,
    cwd: string
  ): Promise<string | undefined> {
    if (isAbsolute(maybePath)) {
      return maybePath;
    }
    try {
      const resolved = await fs.realpath(resolve(cwd, maybePath));
      return resolved;
    } catch (err) {
      if (ErrnoException.isENOENT(err)) {
        return undefined;
      }
      throw err;
    }
  }

  protected override async handleMainCommand(
    options: ElectronMainCommandOptions
  ): Promise<void> {
    try {
      // When running on MacOS, we either have to wait until
      // 1. The `open-file` command has been received by the app, rejecting the promise
      // 2. A short timeout resolves the promise automatically, falling back to the usual app launch
      await this.openFilePromise.promise;
    } catch (err) {
      if (err instanceof InterruptWorkspaceRestoreError) {
        // Application has received the `open-file` event and will skip the default application launch
        return;
      }
      throw err;
    }

    if (await this.launchFromArgs(options)) {
      // Application has received a file in its arguments and will skip the default application launch
      return;
    }

    this.startup = true;
    const workspaces: WorkspaceOptions[] | undefined =
      this.electronStore.get(WORKSPACES);
    let useDefault = true;
    if (workspaces && workspaces.length > 0) {
      console.log(
        `Restoring workspace roots: ${workspaces.map(({ file }) => file)}`
      );
      for (const workspace of workspaces) {
        const resolvedPath = await this.resolvePath(
          workspace.file,
          options.cwd
        );
        if (!resolvedPath) {
          continue;
        }
        const sketchFolderPath = await isAccessibleSketchPath(
          resolvedPath,
          true
        );
        if (sketchFolderPath) {
          workspace.file = sketchFolderPath;
          if (this.isTempSketch.is(workspace.file)) {
            console.info(
              `Skipped opening sketch. The sketch was detected as temporary. Workspace path: ${workspace.file}.`
            );
            continue;
          }
          useDefault = false;
          await this.openSketch(workspace);
        }
      }
    }
    this.startup = false;
    if (useDefault) {
      super.handleMainCommand(options);
    }
  }

  private get argv(): string[] {
    return this.processArgv.getProcessArgvWithoutBin(process.argv).slice();
  }

  private async launchFromArgs(
    params: ElectronMainCommandOptions,
    argv?: string[]
  ): Promise<boolean> {
    // Copy to prevent manipulation of original array
    const argCopy = [...(argv || this.argv)];
    let path: string | undefined;
    for (const maybePath of argCopy) {
      const resolvedPath = await this.resolvePath(maybePath, params.cwd);
      if (!resolvedPath) {
        continue;
      }
      const sketchFolderPath = await isAccessibleSketchPath(resolvedPath, true);
      if (sketchFolderPath) {
        path = sketchFolderPath;
        break;
      }
    }
    if (path) {
      await this.openSketch(path);
      return true;
    }
    return false;
  }

  private async openSketch(
    workspaceOrPath: WorkspaceOptions | string
  ): Promise<BrowserWindow> {
    const options = await this.getLastWindowOptions();
    let file: string;
    if (typeof workspaceOrPath === 'object') {
      options.x = workspaceOrPath.x;
      options.y = workspaceOrPath.y;
      options.width = workspaceOrPath.width;
      options.height = workspaceOrPath.height;
      options.isMaximized = workspaceOrPath.isMaximized;
      options.isFullScreen = workspaceOrPath.isFullScreen;
      file = workspaceOrPath.file;
    } else {
      file = workspaceOrPath;
    }
    const [uri, electronWindow] = await Promise.all([
      this.createWindowUri(),
      this.reuseOrCreateWindow(options),
    ]);
    electronWindow.loadURL(uri.withFragment(encodeURI(file)).toString(true));
    return electronWindow;
  }

  protected override avoidOverlap(
    options: TheiaBrowserWindowOptions
  ): TheiaBrowserWindowOptions {
    if (this.startup) {
      return options;
    }
    return super.avoidOverlap(options);
  }

  protected override getTitleBarStyle(
    // eslint-disable-next-line @typescript-eslint/no-unused-vars
    _config: FrontendApplicationConfig
  ): 'native' | 'custom' {
    return 'native';
  }

  protected override hookApplicationEvents(): void {
    app.on('will-quit', this.onWillQuit.bind(this));
    app.on('second-instance', this.onSecondInstance.bind(this));
    app.on('window-all-closed', this.onWindowAllClosed.bind(this));
    ipcMain.on(CHANNEL_SCHEDULE_DELETION, (event, sketch: unknown) => {
      if (Sketch.is(sketch)) {
        console.log(`Sketch ${sketch.uri} was scheduled for deletion`);
        // TODO: remove deleted sketch from closedWorkspaces?
        this.delete(sketch);
      }
    });
    ipcMain.on(CHANNEL_SHOW_PLOTTER_WINDOW, (event, args) =>
      this.handleShowPlotterWindow(event, args)
    );
  }

  // keys are the host window IDs
  private readonly plotterWindows = new Map<number, BrowserWindow>();
  private handleShowPlotterWindow(
    event: Electron.IpcMainEvent,
    args: unknown
  ): void {
    if (!isShowPlotterWindowParams(args)) {
      console.warn(
        `Received unexpected params on the '${CHANNEL_SHOW_PLOTTER_WINDOW}' channel. Sender ID: ${
          event.sender.id
        }, params: ${JSON.stringify(args)}`
      );
      return;
    }
    const electronWindow = BrowserWindow.fromWebContents(event.sender);
    if (!electronWindow) {
      console.warn(
        `Could not find the host window of event received on the '${CHANNEL_SHOW_PLOTTER_WINDOW}' channel. Sender ID: ${
          event.sender.id
        }, params: ${JSON.stringify(args)}`
      );
      return;
    }

    const windowId = electronWindow.id;
    let plotterWindow = this.plotterWindows.get(windowId);
    if (plotterWindow) {
      if (!args.forceReload) {
        plotterWindow.focus();
      } else {
        plotterWindow.loadURL(args.url);
      }
      return;
    }

    plotterWindow = new BrowserWindow({
      width: 800,
      minWidth: 620,
      height: 500,
      minHeight: 320,
      x: 100,
      y: 100,
      webPreferences: <Electron.WebPreferences>{
        devTools: true,
        nativeWindowOpen: true,
        openerId: electronWindow.webContents.id,
      },
    });
    this.plotterWindows.set(windowId, plotterWindow);
    plotterWindow.setMenu(null);
    plotterWindow.on('closed', () => {
      this.plotterWindows.delete(windowId);
      electronWindow.webContents.send(CHANNEL_PLOTTER_WINDOW_DID_CLOSE);
    });
    plotterWindow.loadURL(args.url);
  }

  protected override async onSecondInstance(
    event: ElectronEvent,
    argv: string[],
    cwd: string
  ): Promise<void> {
    if (await this.launchFromArgs({ cwd, secondInstance: true }, argv)) {
      // Application has received a file in its arguments
      return;
    }
    super.onSecondInstance(event, argv, cwd);
  }

  override async createWindow(
    asyncOptions: MaybePromise<TheiaBrowserWindowOptions> = this.getDefaultTheiaWindowOptions()
  ): Promise<BrowserWindow> {
    const electronWindow = await super.createWindow(asyncOptions);
    if (APP_STARTED_WITH_DEV_TOOLS) {
      electronWindow.webContents.openDevTools();
    }
    this.attachListenersToWindow(electronWindow);
    if (this._firstWindowId === undefined) {
      this._firstWindowId = electronWindow.id;
    }
    return electronWindow;
  }

  protected override getDefaultOptions(): TheiaBrowserWindowOptions {
    const options = super.getDefaultOptions();
    if (!options.webPreferences) {
      options.webPreferences = {};
    }
    options.webPreferences.v8CacheOptions = 'bypassHeatCheck'; // TODO: verify this. VS Code use this V8 option.
    options.minWidth = 680;
    options.minHeight = 593;
    return options;
  }

  private attachListenersToWindow(electronWindow: BrowserWindow) {
    this.attachClosedWorkspace(electronWindow);
    this.attachClosePlotterWindow(electronWindow);
  }

  protected override async startBackend(): Promise<number> {
    // Check if we should run everything as one process.
    const noBackendFork = process.argv.indexOf('--no-cluster') !== -1;
    // We cannot use the `process.cwd()` as the application project path (the location of the `package.json` in other words)
    // in a bundled electron application because it depends on the way we start it. For instance, on OS X, these are a differences:
    // https://github.com/eclipse-theia/theia/issues/3297#issuecomment-439172274
    process.env.THEIA_APP_PROJECT_PATH = this.globals.THEIA_APP_PROJECT_PATH;
    // Set the electron version for both the dev and the production mode. (https://github.com/eclipse-theia/theia/issues/3254)
    // Otherwise, the forked backend processes will not know that they're serving the electron frontend.
    process.env.THEIA_ELECTRON_VERSION = process.versions.electron;
    if (noBackendFork) {
      process.env[ElectronSecurityToken] = JSON.stringify(
        this.electronSecurityToken
      );
      // The backend server main file is supposed to export a promise resolving with the port used by the http(s) server.
      const address: AddressInfo = await require(this.globals
        .THEIA_BACKEND_MAIN_PATH);
      return address.port;
    } else {
      let args = this.processArgv.getProcessArgvWithoutBin();
      // https://github.com/eclipse-theia/theia/issues/8227
      if (process.platform === 'darwin') {
        // https://github.com/electron/electron/issues/3657
        // https://stackoverflow.com/questions/10242115/os-x-strange-psn-command-line-parameter-when-launched-from-finder#comment102377986_10242200
        // macOS appends an extra `-psn_0_someNumber` arg if a file is opened from Finder after downloading from the Internet.
        // "AppName" is an app downloaded from the Internet. Are you sure you want to open it?
        args = args.filter((arg) => !arg.startsWith('-psn'));
      }
      const backendProcess = fork(
        this.globals.THEIA_BACKEND_MAIN_PATH,
        args,
        await this.getForkOptions()
      );
      console.log(`Starting backend process. PID: ${backendProcess.pid}`);
      return new Promise((resolve, reject) => {
        // The forked backend process sends the resolved http(s) server port via IPC, and forwards the log messages.
        backendProcess.on('message', (arg: unknown) => {
          if (isConsoleLogParams(arg)) {
            const { message, severity } = arg;
            console[severity](message);
          } else if (isAddressInfo(arg)) {
            resolve(arg.port);
          }
        });
        backendProcess.on('error', (error) => {
          reject(error);
        });
        app.on('quit', () => {
          try {
            // If we forked the process for the clusters, we need to manually terminate it.
            // See: https://github.com/eclipse-theia/theia/issues/835
            if (backendProcess.pid) {
              process.kill(backendProcess.pid);
            }
          } catch (e) {
            if (e.code === 'ESRCH') {
              console.log(
                'Could not terminate the backend process. It was not running.'
              );
              return;
            }
            throw e;
          }
        });
      });
    }
  }

  private closedWorkspaces: WorkspaceOptions[] = [];

  private attachClosedWorkspace(window: BrowserWindow): void {
    // Since the `before-quit` event is only fired when closing the *last* window
    // We need to keep track of recently closed windows/workspaces manually
    window.on('close', () => {
      const url = window.webContents.getURL();
      const workspace = URI.parse(url).fragment;
      if (workspace) {
        const workspaceUri = URI.file(workspace);
        const bounds = window.getNormalBounds();
        const now = Date.now();
        // Do not try to reopen the sketch if it was temp.
        // Unfortunately, IDE2 has two different logic of restoring recent sketches: the Theia default `recentworkspace.json` and there is the `recent-sketches.json`.
        const file = workspaceUri.fsPath;
        if (this.isTempSketch.is(file)) {
          console.info(
            `Ignored marking workspace as a closed sketch. The sketch was detected as temporary. Workspace URI: ${workspaceUri.toString()}.`
          );
          return;
        }
        console.log(
          `Marking workspace as a closed sketch. Workspace URI: ${workspaceUri.toString()}. Date: ${now}.`
        );
        this.closedWorkspaces.push({
          ...bounds,
          isMaximized: window.isMaximized(),
          isFullScreen: window.isFullScreen(),
          file: workspaceUri.fsPath,
          time: now,
        });
      }
    });
  }

  private attachClosePlotterWindow(window: BrowserWindow): void {
    window.on('close', () => {
      this.plotterWindows.get(window.id)?.close();
      this.plotterWindows.delete(window.id);
    });
  }

  protected override onWillQuit(event: Electron.Event): void {
    // Only add workspaces which were closed within the last second (1000 milliseconds)
    const threshold = Date.now() - 1000;
    const visited = new Set<string>();
    const workspaces = this.closedWorkspaces
      .filter((e) => {
        if (e.time < threshold) {
          console.log(
            `Skipped storing sketch as workspace root. Expected minimum threshold: <${threshold}>. Was: <${e.time}>.`
          );
          return false;
        }
        if (visited.has(e.file)) {
          console.log(
            `Skipped storing sketch as workspace root. Already visited: <${e.file}>.`
          );
          return false;
        }
        visited.add(e.file);
        console.log(`Storing the sketch as a workspace root: <${e.file}>.`);
        return true;
      })
      .sort((a, b) => a.file.localeCompare(b.file));
    this.electronStore.set(WORKSPACES, workspaces);
    console.log(
      `Stored workspaces roots: ${workspaces.map(({ file }) => file)}`
    );

    if (this.scheduledDeletions.length) {
      console.log(
        '>>> Finishing scheduled sketch deletions before app quit...'
      );
      new DisposableCollection(...this.scheduledDeletions).dispose();
      console.log('<<< Successfully finishing scheduled sketch deletions.');
    } else {
      console.log('No sketches were scheduled for deletion.');
    }

    if (this.plotterWindows.size) {
      for (const [
        hostWindowId,
        plotterWindow,
      ] of this.plotterWindows.entries()) {
        plotterWindow.close();
        this.plotterWindows.delete(hostWindowId);
      }
    }

    super.onWillQuit(event);
  }

  get browserWindows(): BrowserWindow[] {
    return Array.from(this.windows.values()).map(({ window }) => window);
  }

<<<<<<< HEAD
  get firstWindowId(): number | undefined {
    return this._firstWindowId;
  }

  get appInfo(): AppInfo {
    return this._appInfo;
  }

  private async delete(sketch: Sketch): Promise<void> {
    const sketchPath = FileUri.fsPath(sketch.uri);
    const disposable = Disposable.create(() => {
      try {
        this.deleteSync(sketchPath);
      } catch (err) {
        console.error(
          `Could not delete sketch ${sketchPath} on app quit.`,
          err
        );
      }
    });
    this.scheduledDeletions.push(disposable);
    return new Promise<void>((resolve, reject) => {
      rm(sketchPath, { recursive: true, maxRetries: 5 }, (error) => {
        if (error) {
          console.error(`Failed to delete sketch ${sketchPath}`, error);
          reject(error);
        } else {
          console.info(`Successfully deleted sketch ${sketchPath}`);
          resolve();
          const index = this.scheduledDeletions.indexOf(disposable);
          if (index >= 0) {
            this.scheduledDeletions.splice(index, 1);
            console.info(
              `Successfully completed the scheduled sketch deletion: ${sketchPath}`
            );
          } else {
            console.warn(
              `Could not find the scheduled sketch deletion: ${sketchPath}`
            );
          }
        }
      });
    });
  }

  private deleteSync(sketchPath: string): void {
    console.info(
      `>>> Running sketch deletion ${sketchPath} before app quit...`
    );
    try {
      rmSync(sketchPath, { recursive: true, maxRetries: 5 });
      console.info(`<<< Deleted sketch ${sketchPath}`);
    } catch (err) {
      if (!ErrnoException.isENOENT(err)) {
        throw err;
      } else {
        console.info(`<<< Sketch ${sketchPath} did not exist.`);
      }
    }
  }

  // Fallback app config when starting IDE2 from an ino file (from Explorer, Finder, etc.) and the app config is not yet set.
  // https://github.com/arduino/arduino-ide/issues/2209
  private _fallbackConfig: FrontendApplicationConfig | undefined;
  override get config(): FrontendApplicationConfig {
    if (!this._config) {
      if (!this._fallbackConfig) {
        this._fallbackConfig = readFrontendAppConfigSync();
      }
      return this._fallbackConfig;
    }
    return super.config;
  }
}

class InterruptWorkspaceRestoreError extends Error {
  constructor() {
    super(
      "Received 'open-file' event. Interrupting the default launch workflow."
    );
    Object.setPrototypeOf(this, InterruptWorkspaceRestoreError.prototype);
  }
}

// This is a workaround for a limitation with the Theia CLI and `electron-builder`.
// It is possible to run the `electron-builder` with `-c.extraMetadata.foo.bar=36` option.
// On the fly, a `package.json` file will be generated for the final bundled application with the additional `{ "foo": { "bar": 36 } }` metadata.
// The Theia build (via the CLI) requires the extra `foo.bar=36` metadata to be in the `package.json` at build time (before `electron-builder` time).
// See the generated `./electron-app/src-gen/backend/electron-main.js` and how this works.
// This method merges in any additional required properties defined in the current! `package.json` of the application. For example, the `buildDate`.
// The current package.json is the package.json of the `electron-app` if running from the source code,
// but it's the `package.json` inside the `resources/app/` folder if it's the final bundled app.
// See https://github.com/arduino/arduino-ide/pull/2144#pullrequestreview-1556343430.
async function updateFrontendApplicationConfigFromPackageJson(
  config: Mutable<FrontendApplicationConfig>
): Promise<FrontendApplicationConfig> {
  if (!isProductionMode) {
    console.debug(
      'Skipping frontend application configuration customizations. Running in dev mode.'
    );
    return config;
  }
  try {
    console.debug(
      `Checking for frontend application configuration customizations. Module path: ${__filename}, destination 'package.json': ${packageJsonPath}`
    );
    const rawPackageJson = await fs.readFile(packageJsonPath, {
      encoding: 'utf8',
    });
    const packageJson = JSON.parse(rawPackageJson);
    if (packageJson?.theia?.frontend?.config) {
      const packageJsonConfig: Record<string, string> =
        packageJson?.theia?.frontend?.config;
      for (const property of appInfoPropertyLiterals) {
        const value = packageJsonConfig[property];
        if (value && !config[property]) {
          if (!config[property]) {
            console.debug(
              `Setting 'theia.frontend.config.${property}' application configuration value to: ${JSON.stringify(
                value
              )} (type of ${typeof value})`
            );
          } else {
            console.warn(
              `Overriding 'theia.frontend.config.${property}' application configuration value with: ${JSON.stringify(
                value
              )} (type of ${typeof value}). Original value: ${JSON.stringify(
                config[property]
              )}`
            );
          }
          config[property] = value;
        }
      }
      console.debug(
        `Frontend application configuration after modifications: ${JSON.stringify(
          config
        )}`
      );
      return config;
    }
  } catch (err) {
    console.error(
      `Could not read the frontend application configuration from the 'package.json' file. Falling back to (the Theia CLI) generated default config: ${JSON.stringify(
        config
      )}`,
      err
    );
  }
  return config;
}

const fallbackFrontendAppConfig: FrontendApplicationConfig = {
  applicationName: 'Arduino IDE',
  defaultTheme: {
    light: 'arduino-theme',
    dark: 'arduino-theme-dark',
  },
  defaultIconTheme: 'none',
  validatePreferencesSchema: false,
  defaultLocale: '',
  electron: {
    showWindowEarly: true,
    uriScheme: 'arduino-ide',
  },
  reloadOnReconnect: true,
};

// When the package.json must go from `./lib/backend/electron-main.js` to `./package.json` when the app is webpacked.
// Only for production mode!
const packageJsonPath = join(__filename, '..', '..', '..', 'package.json');

function readFrontendAppConfigSync(): FrontendApplicationConfig {
  if (environment.electron.isDevMode()) {
    console.debug(
      'Running in dev mode. Using the fallback fronted application config.'
    );
    return fallbackFrontendAppConfig;
  }
  try {
    const raw = readFileSync(packageJsonPath, { encoding: 'utf8' });
    const packageJson = JSON.parse(raw);
    const config = packageJson?.theia?.frontend?.config;
    if (config) {
      return config;
    }
    throw new Error(`Frontend application config not found. ${packageJson}`);
  } catch (err) {
    console.error(
      `Could not read package.json content from ${packageJsonPath}.`,
      err
    );
    return fallbackFrontendAppConfig;
  }
}

/**
 * Mutates the `toUpdate` argument and returns with it.
 */
function updateAppInfo(
  toUpdate: Mutable<AppInfo>,
  updateWith: Record<string, unknown>
): AppInfo {
  appInfoPropertyLiterals.forEach((property) => {
    const newValue = updateWith[property];
    if (typeof newValue === 'string') {
      toUpdate[property] = newValue;
    }
  });
  return toUpdate;
}

function isAddressInfo(arg: unknown): arg is Pick<AddressInfo, 'port'> {
  // Cannot do the type-guard on all properties, but the port is sufficient as the address is always `localhost`.
  // For example, the `family` might be absent if the address is IPv6.
  return isObject<AddressInfo>(arg) && typeof arg.port === 'number';
=======
  /**
   * "Gently" close all windows, application will not stop if a `beforeunload` handler returns `false`.
   */
  requestStop(): void {
    if (process.platform !== 'darwin') {
      app.quit();
    }
  }
>>>>>>> 1d049d44
}<|MERGE_RESOLUTION|>--- conflicted
+++ resolved
@@ -740,7 +740,6 @@
     return Array.from(this.windows.values()).map(({ window }) => window);
   }
 
-<<<<<<< HEAD
   get firstWindowId(): number | undefined {
     return this._firstWindowId;
   }
@@ -813,6 +812,15 @@
       return this._fallbackConfig;
     }
     return super.config;
+  }
+
+  /**
+   * "Gently" close all windows, application will not stop if a `beforeunload` handler returns `false`.
+   */
+  requestStop(): void {
+    if (process.platform !== 'darwin') {
+      app.quit();
+    }
   }
 }
 
@@ -957,14 +965,4 @@
   // Cannot do the type-guard on all properties, but the port is sufficient as the address is always `localhost`.
   // For example, the `family` might be absent if the address is IPv6.
   return isObject<AddressInfo>(arg) && typeof arg.port === 'number';
-=======
-  /**
-   * "Gently" close all windows, application will not stop if a `beforeunload` handler returns `false`.
-   */
-  requestStop(): void {
-    if (process.platform !== 'darwin') {
-      app.quit();
-    }
-  }
->>>>>>> 1d049d44
 }