import { Emitter, Event } from '@theia/core';
import {
  FrontendApplicationContribution,
  LocalStorageService,
} from '@theia/core/lib/browser';
import { inject, injectable } from '@theia/core/shared/inversify';
import { MonitorManagerProxyClient } from '../common/protocol';
import { isNullOrUndefined } from '../common/utils';
import { MonitorSettings } from '../node/monitor-settings/monitor-settings-provider';

@injectable()
export class MonitorModel implements FrontendApplicationContribution {
  protected static STORAGE_ID = 'arduino-monitor-model';

  @inject(LocalStorageService)
  protected readonly localStorageService: LocalStorageService;

  @inject(MonitorManagerProxyClient)
  protected readonly monitorManagerProxy: MonitorManagerProxyClient;

  protected readonly onChangeEmitter: Emitter<
    MonitorModel.State.Change<keyof MonitorModel.State>
  >;

  protected _autoscroll: boolean;
  protected _timestamp: boolean;
  protected _lineEnding: MonitorModel.EOL;
  protected _interpolate: boolean;
  protected _darkTheme: boolean;
  protected _wsPort: number;
  protected _serialPort: string;
  protected _connected: boolean;

  constructor() {
    this._autoscroll = true;
    this._timestamp = false;
    this._interpolate = false;
    this._lineEnding = MonitorModel.EOL.DEFAULT;
    this._darkTheme = false;
    this._wsPort = 0;
    this._serialPort = '';
<<<<<<< HEAD
    this._connected = false;
=======
    this._connected = true;
>>>>>>> 7daad3bd

    this.onChangeEmitter = new Emitter<
      MonitorModel.State.Change<keyof MonitorModel.State>
    >();
  }

  onStart(): void {
    this.localStorageService
      .getData<MonitorModel.State>(MonitorModel.STORAGE_ID)
      .then(this.restoreState.bind(this));

    this.monitorManagerProxy.onMonitorSettingsDidChange(
      this.onMonitorSettingsDidChange.bind(this)
    );
  }

  get onChange(): Event<MonitorModel.State.Change<keyof MonitorModel.State>> {
    return this.onChangeEmitter.event;
  }

  protected restoreState(state: MonitorModel.State): void {
    if (!state) {
      return;
    }
    this._autoscroll = state.autoscroll;
    this._timestamp = state.timestamp;
    this._lineEnding = state.lineEnding;
    this._interpolate = state.interpolate;
    this._serialPort = state.serialPort;
  }

  protected async storeState(): Promise<void> {
    return this.localStorageService.setData(MonitorModel.STORAGE_ID, {
      autoscroll: this._autoscroll,
      timestamp: this._timestamp,
      lineEnding: this._lineEnding,
      interpolate: this._interpolate,
      serialPort: this._serialPort,
    });
  }

  get autoscroll(): boolean {
    return this._autoscroll;
  }

  set autoscroll(autoscroll: boolean) {
    if (autoscroll === this._autoscroll) return;
    this._autoscroll = autoscroll;
    this.monitorManagerProxy.changeSettings({
      monitorUISettings: { autoscroll },
    });
    this.storeState().then(() => {
      this.onChangeEmitter.fire({
        property: 'autoscroll',
        value: this._autoscroll,
      });
    });
  }

  toggleAutoscroll(): void {
    this.autoscroll = !this._autoscroll;
  }

  get timestamp(): boolean {
    return this._timestamp;
  }

  set timestamp(timestamp: boolean) {
    if (timestamp === this._timestamp) return;
    this._timestamp = timestamp;
    this.monitorManagerProxy.changeSettings({
      monitorUISettings: { timestamp },
    });
    this.storeState().then(() =>
      this.onChangeEmitter.fire({
        property: 'timestamp',
        value: this._timestamp,
      })
    );
  }

  toggleTimestamp(): void {
    this.timestamp = !this._timestamp;
  }

  get lineEnding(): MonitorModel.EOL {
    return this._lineEnding;
  }

  set lineEnding(lineEnding: MonitorModel.EOL) {
    if (lineEnding === this._lineEnding) return;
    this._lineEnding = lineEnding;
    this.monitorManagerProxy.changeSettings({
      monitorUISettings: { lineEnding },
    });
    this.storeState().then(() =>
      this.onChangeEmitter.fire({
        property: 'lineEnding',
        value: this._lineEnding,
      })
    );
  }

  get interpolate(): boolean {
    return this._interpolate;
  }

  set interpolate(interpolate: boolean) {
    if (interpolate === this._interpolate) return;
    this._interpolate = interpolate;
    this.monitorManagerProxy.changeSettings({
      monitorUISettings: { interpolate },
    });
    this.storeState().then(() =>
      this.onChangeEmitter.fire({
        property: 'interpolate',
        value: this._interpolate,
      })
    );
  }

  get darkTheme(): boolean {
    return this._darkTheme;
  }

  set darkTheme(darkTheme: boolean) {
    if (darkTheme === this._darkTheme) return;
    this._darkTheme = darkTheme;
    this.monitorManagerProxy.changeSettings({
      monitorUISettings: { darkTheme },
    });
    this.onChangeEmitter.fire({
      property: 'darkTheme',
      value: this._darkTheme,
    });
  }

  get wsPort(): number {
    return this._wsPort;
  }

  set wsPort(wsPort: number) {
    if (wsPort === this._wsPort) return;
    this._wsPort = wsPort;
    this.monitorManagerProxy.changeSettings({
      monitorUISettings: { wsPort },
    });
    this.onChangeEmitter.fire({
      property: 'wsPort',
      value: this._wsPort,
    });
  }

  get serialPort(): string {
    return this._serialPort;
  }

  set serialPort(serialPort: string) {
    if (serialPort === this._serialPort) return;
    this._serialPort = serialPort;
    this.monitorManagerProxy.changeSettings({
      monitorUISettings: { serialPort },
    });
    this.storeState().then(() =>
      this.onChangeEmitter.fire({
        property: 'serialPort',
        value: this._serialPort,
      })
    );
  }

  get connected(): boolean {
    return this._connected;
  }

  set connected(connected: boolean) {
    if (connected === this._connected) return;
    this._connected = connected;
    this.monitorManagerProxy.changeSettings({
      monitorUISettings: { connected },
    });
    this.onChangeEmitter.fire({
      property: 'connected',
      value: this._connected,
    });
  }

  protected onMonitorSettingsDidChange = (settings: MonitorSettings): void => {
    const { monitorUISettings } = settings;
    if (!monitorUISettings) return;
    const {
      autoscroll,
      interpolate,
      lineEnding,
      timestamp,
      darkTheme,
      wsPort,
      serialPort,
      connected,
    } = monitorUISettings;

    if (!isNullOrUndefined(autoscroll)) this.autoscroll = autoscroll;
    if (!isNullOrUndefined(interpolate)) this.interpolate = interpolate;
    if (!isNullOrUndefined(lineEnding)) this.lineEnding = lineEnding;
    if (!isNullOrUndefined(timestamp)) this.timestamp = timestamp;
    if (!isNullOrUndefined(darkTheme)) this.darkTheme = darkTheme;
    if (!isNullOrUndefined(wsPort)) this.wsPort = wsPort;
    if (!isNullOrUndefined(serialPort)) this.serialPort = serialPort;
    if (!isNullOrUndefined(connected)) this.connected = connected;
  };
}

// TODO: Move this to /common
export namespace MonitorModel {
  export interface State {
    autoscroll: boolean;
    timestamp: boolean;
    lineEnding: EOL;
    interpolate: boolean;
    darkTheme: boolean;
    wsPort: number;
    serialPort: string;
    connected: boolean;
  }
  export namespace State {
    export interface Change<K extends keyof State> {
      readonly property: K;
      readonly value: State[K];
    }
  }

  export type EOL = '' | '\n' | '\r' | '\r\n';
  export namespace EOL {
    export const DEFAULT: EOL = '\n';
  }
}<|MERGE_RESOLUTION|>--- conflicted
+++ resolved
@@ -39,11 +39,7 @@
     this._darkTheme = false;
     this._wsPort = 0;
     this._serialPort = '';
-<<<<<<< HEAD
-    this._connected = false;
-=======
     this._connected = true;
->>>>>>> 7daad3bd
 
     this.onChangeEmitter = new Emitter<
       MonitorModel.State.Change<keyof MonitorModel.State>
