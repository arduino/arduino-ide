import { inject, injectable } from '@theia/core/shared/inversify';
import { Emitter } from '@theia/core/lib/common/event';
import { BoardUserField, CoreService } from '../../common/protocol';
import { ArduinoMenus, PlaceholderMenuNode } from '../menu/arduino-menus';
import { ArduinoToolbar } from '../toolbar/arduino-toolbar';
import {
  Command,
  CommandRegistry,
  MenuModelRegistry,
  KeybindingRegistry,
  TabBarToolbarRegistry,
  CoreServiceContribution,
} from './contribution';
import { UserFieldsDialog } from '../dialogs/user-fields/user-fields-dialog';
import { DisposableCollection, nls } from '@theia/core/lib/common';
import { CurrentSketch } from '../../common/protocol/sketches-service-client-impl';
import type { VerifySketchParams } from './verify-sketch';
import { NotificationCenter } from '../notification-center';

@injectable()
export class UploadSketch extends CoreServiceContribution {
  @inject(MenuModelRegistry)
  private readonly menuRegistry: MenuModelRegistry;

  @inject(UserFieldsDialog)
  private readonly userFieldsDialog: UserFieldsDialog;

  @inject(NotificationCenter)
  private readonly notificationCenter: NotificationCenter;

  private boardRequiresUserFields = false;
  private readonly cachedUserFields: Map<string, BoardUserField[]> = new Map();
  private readonly menuActionsDisposables = new DisposableCollection();

  private readonly onDidChangeEmitter = new Emitter<void>();
  private readonly onDidChange = this.onDidChangeEmitter.event;
  private uploadInProgress = false;

  protected override init(): void {
    super.init();
    this.boardsServiceProvider.onBoardsConfigChanged(async () => {
      const userFields =
        await this.boardsServiceProvider.selectedBoardUserFields();
      this.boardRequiresUserFields = userFields.length > 0;
      this.registerMenus(this.menuRegistry);
    });
  }

  private selectedFqbnAddress(): string {
    const { boardsConfig } = this.boardsServiceProvider;
    const fqbn = boardsConfig.selectedBoard?.fqbn;
    if (!fqbn) {
      return '';
    }
    const address =
      boardsConfig.selectedBoard?.port?.address ||
      boardsConfig.selectedPort?.address;
    if (!address) {
      return '';
    }
    return fqbn + '|' + address;
  }

  override registerCommands(registry: CommandRegistry): void {
    registry.registerCommand(UploadSketch.Commands.UPLOAD_SKETCH, {
      execute: async () => {
        const key = this.selectedFqbnAddress();
        if (!key) {
          return;
        }
        if (this.boardRequiresUserFields && !this.cachedUserFields.has(key)) {
          // Deep clone the array of board fields to avoid editing the cached ones
          this.userFieldsDialog.value = (
            await this.boardsServiceProvider.selectedBoardUserFields()
          ).map((f) => ({ ...f }));
          const result = await this.userFieldsDialog.open();
          if (!result) {
            return;
          }
          this.cachedUserFields.set(key, result);
        }
        this.uploadSketch();
      },
      isEnabled: () => !this.uploadInProgress,
    });
    registry.registerCommand(UploadSketch.Commands.UPLOAD_WITH_CONFIGURATION, {
      execute: async () => {
        const key = this.selectedFqbnAddress();
        if (!key) {
          return;
        }

        const cached = this.cachedUserFields.get(key);
        // Deep clone the array of board fields to avoid editing the cached ones
        this.userFieldsDialog.value = (
          cached ?? (await this.boardsServiceProvider.selectedBoardUserFields())
        ).map((f) => ({ ...f }));

        const result = await this.userFieldsDialog.open();
        if (!result) {
          return;
        }
        this.cachedUserFields.set(key, result);
        this.uploadSketch();
      },
      isEnabled: () => !this.uploadInProgress && this.boardRequiresUserFields,
    });
    registry.registerCommand(
      UploadSketch.Commands.UPLOAD_SKETCH_USING_PROGRAMMER,
      {
        execute: () => this.uploadSketch(true),
        isEnabled: () => !this.uploadInProgress,
      }
    );
    registry.registerCommand(UploadSketch.Commands.UPLOAD_SKETCH_TOOLBAR, {
      isVisible: (widget) =>
        ArduinoToolbar.is(widget) && widget.side === 'left',
      isEnabled: () => !this.uploadInProgress,
      isToggled: () => this.uploadInProgress,
      execute: () =>
        registry.executeCommand(UploadSketch.Commands.UPLOAD_SKETCH.id),
    });
  }

  override registerMenus(registry: MenuModelRegistry): void {
    this.menuActionsDisposables.dispose();
    this.menuActionsDisposables.push(
      registry.registerMenuAction(ArduinoMenus.SKETCH__MAIN_GROUP, {
        commandId: UploadSketch.Commands.UPLOAD_SKETCH.id,
        label: nls.localize('arduino/sketch/upload', 'Upload'),
        order: '1',
      })
    );
    if (this.boardRequiresUserFields) {
      this.menuActionsDisposables.push(
        registry.registerMenuAction(ArduinoMenus.SKETCH__MAIN_GROUP, {
          commandId: UploadSketch.Commands.UPLOAD_WITH_CONFIGURATION.id,
          label: UploadSketch.Commands.UPLOAD_WITH_CONFIGURATION.label,
          order: '2',
        })
      );
    } else {
      this.menuActionsDisposables.push(
        registry.registerMenuNode(
          ArduinoMenus.SKETCH__MAIN_GROUP,
          new PlaceholderMenuNode(
            ArduinoMenus.SKETCH__MAIN_GROUP,
            // commandId: UploadSketch.Commands.UPLOAD_WITH_CONFIGURATION.id,
            UploadSketch.Commands.UPLOAD_WITH_CONFIGURATION.label,
            { order: '2' }
          )
        )
      );
    }
    this.menuActionsDisposables.push(
      registry.registerMenuAction(ArduinoMenus.SKETCH__MAIN_GROUP, {
        commandId: UploadSketch.Commands.UPLOAD_SKETCH_USING_PROGRAMMER.id,
        label: nls.localize(
          'arduino/sketch/uploadUsingProgrammer',
          'Upload Using Programmer'
        ),
        order: '3',
      })
    );
  }

  override registerKeybindings(registry: KeybindingRegistry): void {
    registry.registerKeybinding({
      command: UploadSketch.Commands.UPLOAD_SKETCH.id,
      keybinding: 'CtrlCmd+U',
    });
    registry.registerKeybinding({
      command: UploadSketch.Commands.UPLOAD_SKETCH_USING_PROGRAMMER.id,
      keybinding: 'CtrlCmd+Shift+U',
    });
  }

  override registerToolbarItems(registry: TabBarToolbarRegistry): void {
    registry.registerItem({
      id: UploadSketch.Commands.UPLOAD_SKETCH_TOOLBAR.id,
      command: UploadSketch.Commands.UPLOAD_SKETCH_TOOLBAR.id,
      tooltip: nls.localize('arduino/sketch/upload', 'Upload'),
      priority: 1,
      onDidChange: this.onDidChange,
    });
  }

  async uploadSketch(usingProgrammer = false): Promise<void> {
    if (this.uploadInProgress) {
      return;
    }

    try {
      // toggle the toolbar button and menu item state.
      // uploadInProgress will be set to false whether the upload fails or not
      this.uploadInProgress = true;
      this.onDidChangeEmitter.fire();
<<<<<<< HEAD
      this.notificationCenter.notifyUploadInProgress(this.uploadInProgress);
=======
      this.clearVisibleNotification();
>>>>>>> 75e00c2b

      const verifyOptions =
        await this.commandService.executeCommand<CoreService.Options.Compile>(
          'arduino-verify-sketch',
          <VerifySketchParams>{
            exportBinaries: false,
            silent: true,
          }
        );
      if (!verifyOptions) {
        return;
      }

      const uploadOptions = await this.uploadOptions(
        usingProgrammer,
        verifyOptions
      );
      if (!uploadOptions) {
        return;
      }

      // TODO: This does not belong here.
      // IDE2 should not do any preliminary checks but let the CLI fail and then toast a user consumable error message.
      if (
        uploadOptions.userFields.length === 0 &&
        this.boardRequiresUserFields
      ) {
        this.messageService.error(
          nls.localize(
            'arduino/sketch/userFieldsNotFoundError',
            "Can't find user fields for connected board"
          )
        );
        return;
      }

      await this.doWithProgress({
        progressText: nls.localize('arduino/sketch/uploading', 'Uploading...'),
        task: (progressId, coreService) =>
          coreService.upload({ ...uploadOptions, progressId }),
        keepOutput: true,
      });

      this.messageService.info(
        nls.localize('arduino/sketch/doneUploading', 'Done uploading.'),
        { timeout: 3000 }
      );
    } catch (e) {
      this.handleError(e);
    } finally {
      this.uploadInProgress = false;
      this.onDidChangeEmitter.fire();
      this.notificationCenter.notifyUploadInProgress(this.uploadInProgress);
    }
  }

  private async uploadOptions(
    usingProgrammer: boolean,
    verifyOptions: CoreService.Options.Compile
  ): Promise<CoreService.Options.Upload | undefined> {
    const sketch = await this.sketchServiceClient.currentSketch();
    if (!CurrentSketch.isValid(sketch)) {
      return undefined;
    }
    const userFields = this.userFields();
    const { boardsConfig } = this.boardsServiceProvider;
    const [fqbn, { selectedProgrammer: programmer }, verify, verbose] =
      await Promise.all([
        verifyOptions.fqbn, // already decorated FQBN
        this.boardsDataStore.getData(this.sanitizeFqbn(verifyOptions.fqbn)),
        this.preferences.get('arduino.upload.verify'),
        this.preferences.get('arduino.upload.verbose'),
      ]);
    const port = boardsConfig.selectedPort;
    return {
      sketch,
      fqbn,
      ...(usingProgrammer && { programmer }),
      port,
      verbose,
      verify,
      userFields,
    };
  }

  private userFields() {
    return this.cachedUserFields.get(this.selectedFqbnAddress()) ?? [];
  }

  /**
   * Converts the `VENDOR:ARCHITECTURE:BOARD_ID[:MENU_ID=OPTION_ID[,MENU2_ID=OPTION_ID ...]]` FQBN to
   * `VENDOR:ARCHITECTURE:BOARD_ID` format.
   * See the details of the `{build.fqbn}` entry in the [specs](https://arduino.github.io/arduino-cli/latest/platform-specification/#global-predefined-properties).
   */
  private sanitizeFqbn(fqbn: string | undefined): string | undefined {
    if (!fqbn) {
      return undefined;
    }
    const [vendor, arch, id] = fqbn.split(':');
    return `${vendor}:${arch}:${id}`;
  }
}

export namespace UploadSketch {
  export namespace Commands {
    export const UPLOAD_SKETCH: Command = {
      id: 'arduino-upload-sketch',
    };
    export const UPLOAD_WITH_CONFIGURATION: Command & { label: string } = {
      id: 'arduino-upload-with-configuration-sketch',
      label: nls.localize(
        'arduino/sketch/configureAndUpload',
        'Configure And Upload'
      ),
      category: 'Arduino',
    };
    export const UPLOAD_SKETCH_USING_PROGRAMMER: Command = {
      id: 'arduino-upload-sketch-using-programmer',
    };
    export const UPLOAD_SKETCH_TOOLBAR: Command = {
      id: 'arduino-upload-sketch--toolbar',
    };
  }
}<|MERGE_RESOLUTION|>--- conflicted
+++ resolved
@@ -195,11 +195,8 @@
       // uploadInProgress will be set to false whether the upload fails or not
       this.uploadInProgress = true;
       this.onDidChangeEmitter.fire();
-<<<<<<< HEAD
       this.notificationCenter.notifyUploadInProgress(this.uploadInProgress);
-=======
       this.clearVisibleNotification();
->>>>>>> 75e00c2b
 
       const verifyOptions =
         await this.commandService.executeCommand<CoreService.Options.Compile>(
