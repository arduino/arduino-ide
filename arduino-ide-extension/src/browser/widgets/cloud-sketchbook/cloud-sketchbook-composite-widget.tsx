import * as React from '@theia/core/shared/react';
import * as ReactDOM from '@theia/core/shared/react-dom';
import { inject, injectable } from '@theia/core/shared/inversify';
import { Widget } from '@theia/core/shared/@phosphor/widgets';
import { Message, MessageLoop } from '@theia/core/shared/@phosphor/messaging';
import { Disposable } from '@theia/core/lib/common/disposable';
import { BaseWidget } from '@theia/core/lib/browser/widgets/widget';
import { UserStatus } from './cloud-user-status';
import { CloudSketchbookTreeWidget } from './cloud-sketchbook-tree-widget';
import { AuthenticationClientService } from '../../auth/authentication-client-service';
import { CloudSketchbookTreeModel } from './cloud-sketchbook-tree-model';
import { nls } from '@theia/core/lib/common';

@injectable()
export class CloudSketchbookCompositeWidget extends BaseWidget {
  @inject(AuthenticationClientService)
  protected readonly authenticationService: AuthenticationClientService;

  @inject(CloudSketchbookTreeWidget)
  protected readonly cloudSketchbookTreeWidget: CloudSketchbookTreeWidget;

  private compositeNode: HTMLElement;
  private cloudUserStatusNode: HTMLElement;

  constructor() {
    super();
    this.compositeNode = document.createElement('div');
    this.compositeNode.classList.add('composite-node');
    this.cloudUserStatusNode = document.createElement('div');
    this.cloudUserStatusNode.classList.add('cloud-status-node');
    this.compositeNode.appendChild(this.cloudUserStatusNode);
    this.node.appendChild(this.compositeNode);
    this.title.caption = nls.localize(
      'arduino/cloud/cloudSketchbook',
      'Cloud Sketchbook'
    );
    this.title.iconClass = 'cloud-sketchbook-tree-icon';
    this.title.closable = false;
    this.id = 'cloud-sketchbook-composite-widget';
  }

  public getTreeWidget(): CloudSketchbookTreeWidget {
    return this.cloudSketchbookTreeWidget;
  }

  protected override onAfterAttach(message: Message): void {
    super.onAfterAttach(message);
    Widget.attach(this.cloudSketchbookTreeWidget, this.compositeNode);
    ReactDOM.render(
      <UserStatus
        model={this.cloudSketchbookTreeWidget.model as CloudSketchbookTreeModel}
        authenticationService={this.authenticationService}
      />,
      this.cloudUserStatusNode
    );
    this.toDisposeOnDetach.push(
      Disposable.create(() => Widget.detach(this.cloudSketchbookTreeWidget))
    );
  }

<<<<<<< HEAD
  protected onActivateRequest(msg: Message): void {
    super.onActivateRequest(msg);
    this.cloudSketchbookTreeWidget.activate();

    /* 
      Sending a resize message is needed because otherwise the cloudSketchbookTreeWidget
      would render empty
    */
    MessageLoop.sendMessage(
      this.cloudSketchbookTreeWidget,
      Widget.ResizeMessage.UnknownSize
    );
  }

  protected onResize(message: Widget.ResizeMessage): void {
=======
  protected override onResize(message: Widget.ResizeMessage): void {
>>>>>>> f5cee97f
    super.onResize(message);
    MessageLoop.sendMessage(
      this.cloudSketchbookTreeWidget,
      Widget.ResizeMessage.UnknownSize
    );
  }
}<|MERGE_RESOLUTION|>--- conflicted
+++ resolved
@@ -58,8 +58,7 @@
     );
   }
 
-<<<<<<< HEAD
-  protected onActivateRequest(msg: Message): void {
+  protected override onActivateRequest(msg: Message): void {
     super.onActivateRequest(msg);
     this.cloudSketchbookTreeWidget.activate();
 
@@ -73,10 +72,7 @@
     );
   }
 
-  protected onResize(message: Widget.ResizeMessage): void {
-=======
   protected override onResize(message: Widget.ResizeMessage): void {
->>>>>>> f5cee97f
     super.onResize(message);
     MessageLoop.sendMessage(
       this.cloudSketchbookTreeWidget,
