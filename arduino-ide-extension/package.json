--- conflicted
+++ resolved
@@ -155,11 +155,7 @@
   ],
   "arduino": {
     "cli": {
-<<<<<<< HEAD
       "version": "0.23.0-rc1"
-=======
-      "version": "0.23.0"
->>>>>>> 5b60cb48
     },
     "fwuploader": {
       "version": "2.2.0"
